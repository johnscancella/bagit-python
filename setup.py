--- conflicted
+++ resolved
@@ -26,13 +26,8 @@
 
 setup(
     name = 'bagit',
-<<<<<<< HEAD
-    version = '1.3.6',
-    url = 'http://github.com/LibraryOfCongress/bagit-python',
-=======
     version = '1.3.7',
     url = 'https://libraryofcongress.github.io/bagit-python/',
->>>>>>> b9cacfc7
     author = 'Ed Summers',
     author_email = 'ehs@pobox.com',
     py_modules = ['bagit',],
