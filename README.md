bagit
=====

[![Build Status](https://secure.travis-ci.org/jobyh/bagit.png?branch=python3.3-development)](http://travis-ci.org/jobyh/bagit)

This is a port of the bagit Python library by [edsu](https://github.com/edsu/bagit) to Python 3.3 and is under active development.

bagit is a Python library and command line utility for working with  [BagIt](http://purl.org/net/bagit) style packages.

Installation
------------

bagit.py is a single-file python module that you can drop into your project as 
needed or you can install globally with:

    pip install bagit

Python v3.3+ is required.

Usage
-----

From python you can use the bagit module to make a bag like this: 

```python
import bagit
bag = bagit.make_bag('mydir', {'Contact-Name': 'Ed Summers'})
```

Or if you've got an existing bag

```python
import bagit
bag = bagit.Bag('/path/to/bag')
```

Or from the command line:

    bagit.py --contact-name 'Ed Summers' mydir

If you want to validate a bag you can:

```python
bag = bagit.Bag('/path/to/bag')
<<<<<<< HEAD
if bag.validate():
    print("yay :)")
=======
if bag.is_valid():
    print "yay :)"
>>>>>>> ca4eecdf
else:
    print("boo :(")
```

If you'd like to generate the checksums using parallel system processes, 
instead of single process:

```python
bagit.make_bag('mydir', {'Contact-Name': 'Ed Summers'}, processes=4) 
```

or:

    bagit.py --processes 4 --contact-name 'Ed Summers' mydir

bag --help will give the full set of options.

Development
-----------

    % git clone git://github.com/edsu/bagit.git
    % cd bagit 
    % python test.py

If you'd like to see how increasing parallelization of bag creation on 
your system effects the time to create a bag try using the included bench 
utility:

    % ./bench.py

License
-------

[![cc0](http://i.creativecommons.org/p/zero/1.0/88x31.png)](http://creativecommons.org/publicdomain/zero/1.0/)<|MERGE_RESOLUTION|>--- conflicted
+++ resolved
@@ -42,13 +42,8 @@
 
 ```python
 bag = bagit.Bag('/path/to/bag')
-<<<<<<< HEAD
-if bag.validate():
-    print("yay :)")
-=======
 if bag.is_valid():
     print "yay :)"
->>>>>>> ca4eecdf
 else:
     print("boo :(")
 ```
